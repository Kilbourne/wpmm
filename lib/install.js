const path = require('path');
const { cleanup, makeDir, isWPCLIAvailable} = require('./utils');
const { WordPressPackage, PluginPackage, ThemePackage } = require('./package');

/**
 * The wpmm class represents the WordPress installer and provides methods for installing WordPress and its dependencies.
 */
class WordPressInstaller {
  /**
   * Initializes a new instance of the constructor.
   *
   * @param {Object} config - The configuration object for the constructor.
   */
  constructor (config) {
    this.config = config;
    this.rootFolder = process.cwd();
    this.tempDir = path.join(this.rootFolder, 'temp');
    this.baseFolder = path.join(this.rootFolder, config.name ?? 'wordpress');
    this.pluginsFolder = path.join(this.baseFolder, 'wp-content', 'plugins');
    this.themeFolder = path.join(this.baseFolder, 'wp-content', 'themes');
  }

  /**
   * Installs packages based on the configuration provided.
   *
   * @return {Promise} A promise that resolves when all the packages are installed.
   */
  async installPackages () {
    const { wordpress, plugins, themes, postInstall } = this.config;

    // Create temp folder
    makeDir(this.tempDir);

    const promises = [];

    // the default paths for the packages
    const defaultPaths = {
      rootFolder: this.rootFolder,
      tempDir: this.tempDir,
      baseFolder: this.baseFolder,
      destFolder: this.baseFolder
    };

    if (wordpress) {
      const wpPackage = new WordPressPackage(this.config, defaultPaths);
      await wpPackage.install();
    }

    if (plugins) {
      const pluginPackages = plugins.map((plugin) => new PluginPackage(plugin, { ...defaultPaths, destFolder: this.pluginsFolder }));
      promises.push(...pluginPackages.map((pluginPackage) => pluginPackage.install()));
    }

    if (themes) {
      const themePackages = themes.map((theme) => new ThemePackage(theme, { ...defaultPaths, destFolder: this.themeFolder }));
      promises.push(...themePackages.map((themePackage) => themePackage.install()));
    }

<<<<<<< HEAD
    // Run post-install commands
    if (isWPCLIAvailable() && postInstall && postInstall.length > 0) {
      console.log('🤖 Executing post-install commands...');
      await this.runPostInstallCommands(postInstall);
    }
  }

  /**
   * Runs post-install commands asynchronously.
   *
   * @param {Array} commands - An array of WP-CLI commands to execute.
   * @return {Promise<void>} - A promise that resolves when the post-install commands complete.
   */
  async runPostInstallCommands(commands) {
    // Execute each post-install command
    for (const command of commands) {
      try {
        console.log(`Executing: ${command}`);
        const { stdout, stderr } = await exec(command);
        if (stdout) {
          console.log(`Command output:\n${stdout}`);
        }
        if (stderr) {
          console.error(`Command error:\n${stderr}`);
        }
      } catch (error) {
        console.error(`Error executing command: ${command}`, error);
      }
    }
=======
    // Install plugins and themes concurrently
    await Promise.all(promises);
>>>>>>> a79fc50c
  }

  /**
   * Runs the function asynchronously.
   *
   * @return {Promise<void>} - A promise that resolves when the function completes.
   */
  async run () {
    await this.installPackages();
    cleanup(this.tempDir);
  }
}

exports.WordPressInstaller = WordPressInstaller;<|MERGE_RESOLUTION|>--- conflicted
+++ resolved
@@ -56,7 +56,9 @@
       promises.push(...themePackages.map((themePackage) => themePackage.install()));
     }
 
-<<<<<<< HEAD
+    // Install plugins and themes concurrently
+    await Promise.all(promises);
+
     // Run post-install commands
     if (isWPCLIAvailable() && postInstall && postInstall.length > 0) {
       console.log('🤖 Executing post-install commands...');
@@ -86,10 +88,6 @@
         console.error(`Error executing command: ${command}`, error);
       }
     }
-=======
-    // Install plugins and themes concurrently
-    await Promise.all(promises);
->>>>>>> a79fc50c
   }
 
   /**
